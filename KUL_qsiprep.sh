--- conflicted
+++ resolved
@@ -33,13 +33,10 @@
      -p:  participant name
 
 Optional arguments:
-<<<<<<< HEAD
      
      -m:  hmc_model (1=none,2=eddy,3=3dSHORE; default:2)
-=======
 
 	 -g:  use gpu (does not work an MacOs)
->>>>>>> e8536b95
      -n:  number of cpu to use (default 15)
      -v:  show output from commands
 
@@ -54,11 +51,8 @@
 # Set defaults
 silent=1 # default if option -v is not given
 ncpu=15
-<<<<<<< HEAD
 hmc=2
-=======
 gpu=0
->>>>>>> e8536b95
 
 # Set required options
 p_flag=0
@@ -69,11 +63,7 @@
 
 else
 
-<<<<<<< HEAD
-	while getopts "p:n:m:v" OPT; do
-=======
-	while getopts "p:n:gv" OPT; do
->>>>>>> e8536b95
+	while getopts "p:n:m:gv" OPT; do
 
 		case $OPT in
 		p) #participant
@@ -124,7 +114,6 @@
 qsi_scratch="${cwd}/qsiprep_work_${participant}"
 qsi_out="${cwd}/qsiprep"
 
-<<<<<<< HEAD
 if [ $hmc -eq 1 ]; then
     hmc_type="none"
 elif [ $hmc -eq 2 ]; then
@@ -134,12 +123,12 @@
 else
     echo "Wrong hmc type; exitting"
     exit
-=======
+fi
+
 if [ $gpu -eq 1 ]; then
 	gpu_cmd="--gpus all"
 else
 	gpu_cmd=""
->>>>>>> e8536b95
 fi
 
 docker run --rm -it \
