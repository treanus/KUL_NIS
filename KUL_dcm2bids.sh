--- conflicted
+++ resolved
@@ -482,11 +482,7 @@
 
 else
 
-<<<<<<< HEAD
-    tar -C ${tmp}/$subj -xzf ${dcm}
-=======
     tar --strip-components=5 -C ${tmp}/$subj -xzf ${dcm}
->>>>>>> 50137e9b
 
 fi
 
