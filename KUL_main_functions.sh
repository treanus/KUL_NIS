#!/bin/bash -e
# Bash shell script to:
#  - define global functions used by all sub-scripts
#  - define defaults
#  - execute startup
#

mrtrix_version_needed=100
dcm2niix_version_needed=20180622

# -- function kul_e2cl to echo to console & log file with matlab tic/toc behavior ---
function kul_e2cl {

    x=0
    if [ -z ${elapsed_s+x} ]; then
        #echo "var is unset" 
        elapsed_s=0
        old_elapsed_s=0
    fi
    
    local old_elapsed_s=$elapsed_s
    local b=$(tput bold)
    local n=$(tput sgr0)
    
    # calculate time in minutes since start of the script
    now=$(date +%s)
    elapsed_s=$(($now-$start))
    elapsed_m=$(echo "scale=2; $elapsed_s/60" | bc) # use bc to get it in float minutes
    diff_s=$(($elapsed_s-$old_elapsed_s))
    diff_m=$(echo "scale=2; $diff_s/60" | bc) # use bc to get it in float minutes
    if [ "$diff_s" -gt 1 ]; then
        echo "          computation took ${diff_m} minutes ${b}(since start: ${elapsed_m} minutes)${n}"
        echo "          computation took ${diff_m} minutes (since start: ${elapsed_m})" >> $2
    fi

    # now do the logging
    echo "${b}$1${n}"
    echo $1 >> $2

}

<<<<<<< HEAD



=======
# check version of mrtrix3
mrtrix_version=$(mrconvert -version | head -n 1 | cut -d'-' -f 2)
if [ $mrtrix_version -lt $mrtrix_version_needed ]; then

    echo "Your mrtrix3 RC3 subversion is $dcm2niix_version"
    echo "You need mrtrix3 RC3 subversion => $mrtrix_version_need"
    exit 2

fi

# check version of dcm2niix
dcm2niix_version=$(dcm2niix | head -n 1 | cut -d'.' -f 3 | cut -c -8)
if [ $dcm2niix_version -lt $dcm2niix_version_needed ]; then

    echo "Your version of dcm2nixx is $dcm2niix_version"
    echo "You need dcm2nixx version more recent than $dcm2niix_version_needed"
    exit 2

fi
>>>>>>> 6bbf2545

# -- Set global defaults --

silent=1
tmp=/tmp




# -- Execute global startup --

# timestamp
start=$(date +%s)

# Directory to write preprocessed data in, i.e $preproc
preproc=KUL_preproc/${subj}

# Define directory/files to log in 
log_dir=${preproc}/log/$script

# create preprocessing & log directory/files
mkdir -p $log_dir

# main log file naming
d=$(date "+%Y-%m-%d_%H-%M-%S")
log=$log_dir/main_log_${d}.txt


# -- Say Welcome --
kul_e2cl "Welcome to $script $v - $d" $log<|MERGE_RESOLUTION|>--- conflicted
+++ resolved
@@ -39,11 +39,6 @@
 
 }
 
-<<<<<<< HEAD
-
-
-
-=======
 # check version of mrtrix3
 mrtrix_version=$(mrconvert -version | head -n 1 | cut -d'-' -f 2)
 if [ $mrtrix_version -lt $mrtrix_version_needed ]; then
@@ -63,7 +58,6 @@
     exit 2
 
 fi
->>>>>>> 6bbf2545
 
 # -- Set global defaults --
 
