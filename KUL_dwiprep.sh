--- conflicted
+++ resolved
@@ -422,7 +422,7 @@
 # Make a descent initial mask
 if [ ! -f dwi_orig_mask.nii.gz ]; then
 	kul_e2cl "   Making an initial brain mask..." ${log}
-<<<<<<< HEAD
+
 	dwiextract ${dwi_orig} dwi/bzeros.mif -bzero -force \
 	&& dwiextract ${dwi_orig} dwi/nonbzeros.mif -no_bzero -force \
 	&& mrcat -force -nthreads ${ncpu} dwi/bzeros.mif dwi/nonbzeros.mif dwi/rearranged_dwis.mif
@@ -430,14 +430,7 @@
 	if [ $dwi2mask_method -eq 1 ];then
 		dwi2mask hdbet \
 			dwi/rearranged_dwis.mif dwi_orig_mask.nii.gz -nthreads $ncpu -force
-=======
-	
-	if [ $dwi2mask_method -eq 1 ];then
-		dwi2mask hdbet \
-			${dwi_orig} dwi_orig_mask.nii.gz -nthreads $ncpu -force
->>>>>>> 6a00b1a6
-	else
-		dwiextract ${dwi_orig} dwi/initial_bzeros.mif -bzero
+	else
 		dwi2mask b02template -software antsfull -template ${kul_main_dir}/atlasses/Temp_4_KUL_dwiprep/UKBB_fMRI_mod.nii.gz \
 			${kul_main_dir}/atlasses/Temp_4_KUL_dwiprep/UKBB_fMRI_mod_brain_mask.nii.gz \
 			dwi/rearranged_dwis.mif dwi_orig_mask.nii.gz -nthreads $ncpu -force
@@ -667,22 +660,15 @@
 
 	# create an intermediate mask of the dwi data
 	kul_e2cl "    creating intermediate mask of the dwi data..." ${log}
-	dwiextract dwi/geomcorr.mif dwi/geomcorr_bzeros.mif -bzero -force \
-	&& dwiextract dwi/geomcorr.mif dwi/geomcorr_nonbzeros.mif -no_bzero -force \
-	&& mrcat -force -nthreads ${ncpu} dwi/geomcorr_bzeros.mif dwi/geomcorr_nonbzeros.mif dwi/rearranged_geomcorr_dwis.mif
+
 	if [ $mrtrix3new -eq 2 ]; then
-<<<<<<< HEAD
+      dwiextract dwi/geomcorr.mif dwi/geomcorr_bzeros.mif -bzero -force \
+	    && dwiextract dwi/geomcorr.mif dwi/geomcorr_nonbzeros.mif -no_bzero -force \
+	    && mrcat -force -nthreads ${ncpu} dwi/geomcorr_bzeros.mif dwi/geomcorr_nonbzeros.mif dwi/rearranged_geomcorr_dwis.mif
 		if [ $dwi2mask_method -eq 1 ];then
 			dwi2mask hdbet \
 				dwi/rearranged_geomcorr_dwis.mif dwi/dwi_intermediate_mask.nii.gz -nthreads $ncpu -force
-=======
-		# dwi2mask hdbet dwi_preproced.mif dwi_mask.nii.gz -nthreads $ncpu -force
-		if [ $dwi2mask_method -eq 1 ];then
-			dwi2mask hdbet \
-				dwi/geomcorr.mif dwi/dwi_intermediate_mask.nii.gz -nthreads $ncpu -force
->>>>>>> 6a00b1a6
 		else
-			dwiextract dwi/geomcorr.mif dwi/geomcorr_bzeros.mif -bzero
 			dwi2mask b02template -software antsfull -template ${kul_main_dir}/atlasses/Temp_4_KUL_dwiprep/UKBB_fMRI_mod.nii.gz \
 				${kul_main_dir}/atlasses/Temp_4_KUL_dwiprep/UKBB_fMRI_mod_brain_mask.nii.gz \
 				dwi/rearranged_geomcorr_dwis.mif dwi/dwi_intermediate_mask.nii.gz -nthreads $ncpu -force
@@ -762,22 +748,13 @@
 	# create a final mask of the dwi data
 	kul_e2cl "    creating mask of the dwi data..." ${log}
 	if [ $mrtrix3new -eq 2 ]; then
-		# dwi2mask hdbet dwi_preproced.mif dwi_mask.nii.gz -nthreads $ncpu -force
-<<<<<<< HEAD
-		# dwiextract dwi_preproced.mif dwi_preproced_bzeros.mif -bzero -force
 		dwiextract dwi_preproced.mif dwi/preproced_bzeros.mif -bzero -force \
 		&& dwiextract dwi_preproced.mif dwi/preproced_nonbzeros.mif -no_bzero -force \
 		&& mrcat -force -nthreads ${ncpu} dwi/preproced_bzeros.mif dwi/preproced_nonbzeros.mif dwi/rearranged_preproced_dwis.mif
 		if [ $dwi2mask_method -eq 1 ];then
 			dwi2mask hdbet \
 				dwi/rearranged_preproced_dwis.mif dwi_mask.nii.gz -nthreads $ncpu -force
-=======
-		if [ $dwi2mask_method -eq 1 ];then
-			dwi2mask hdbet \
-				dwi_preproced.mif dwi_mask.nii.gz -nthreads $ncpu -force
->>>>>>> 6a00b1a6
 		else
-			dwiextract dwi_preproced.mif dwi_preproced_bzeros.mif -bzero
 			dwi2mask b02template -software antsfull -template ${kul_main_dir}/atlasses/Temp_4_KUL_dwiprep/UKBB_fMRI_mod.nii.gz \
 				${kul_main_dir}/atlasses/Temp_4_KUL_dwiprep/UKBB_fMRI_mod_brain_mask.nii.gz \
 				dwi/rearranged_preproced_dwis.mif dwi_mask.nii.gz -nthreads $ncpu -force
