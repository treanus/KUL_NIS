--- conflicted
+++ resolved
@@ -304,11 +304,7 @@
 
     fi
 
-<<<<<<< HEAD
-    # -useflair
-=======
     # -fs_hippoT1T2
->>>>>>> 8f240a97
     fs_hippoT1T2=""
     if [[ $freesurfer_options =~ "-hippocampal-subfields-T1T2" ]]; then
 
@@ -348,14 +344,9 @@
     export SUBJECTS_DIR
     notify_file=${SUBJECT_DIR}.done
 
-<<<<<<< HEAD
-    local task_freesurfer_cmd=$(echo "recon-all -subject $BIDS_participant $freesurfer_invol $fs_use_flair $fs_hippoT1T2 -all -openmp $ncpu_freesurfer \
- -parallel > $freesurfer_log 2>&1 ")
-=======
     local task_freesurfer_cmd=$(echo "recon-all -subject $BIDS_participant $freesurfer_invol \
         $fs_use_flair $fs_hippoT1T2 -all -openmp $ncpu_freesurfer \
         -parallel -notify $notify_file > $freesurfer_log 2>&1 ")
->>>>>>> 8f240a97
 
     echo "   using cmd: $task_freesurfer_cmd"
 
